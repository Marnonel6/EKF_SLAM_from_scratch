/*
Contributers:
    - Marno, Nel
    - Katie, Hughes
    - Megan, Sindelar
    - Ava, Zahedi
*/
#include <catch2/catch_test_macros.hpp>
#include <catch2/matchers/catch_matchers_floating_point.hpp>
#include <sstream>
#include "turtlelib/rigid2d.hpp"

using Catch::Matchers::WithinAbs;
using turtlelib::Transform2D;
using turtlelib::Vector2D;
using turtlelib::Twist2D;
using turtlelib::almost_equal;
using turtlelib::deg2rad;
using turtlelib::normalize_angle;
using turtlelib::PI;


TEST_CASE("rotation()","[transform]") // Marno, Nel
{
    double test_rot = 60.0;
    Transform2D T_test{test_rot};
    REQUIRE(T_test.rotation() == test_rot);
}

TEST_CASE("translation()","[transform]") // Marno, Nel
{
    double test_x = 4.20;
    double test_y = 6.9;
    Transform2D T_test{{test_x,test_y}};
    REQUIRE(T_test.translation().x == test_x);
    REQUIRE(T_test.translation().y == test_y);
}

TEST_CASE("operator()(Vector2D v)","[transform]") // Marno, Nel
{
    double test_rot = PI/2.0;
    double test_x = 0.0;
    double test_y = 1.0;
    Transform2D T_ab{{test_x,test_y}, test_rot};
    Vector2D v_b{1, 1};
    Vector2D v_a = T_ab(v_b);
<<<<<<< HEAD
    REQUIRE(almost_equal(v_a.x, -1.0));
    // REQUIRE(v_a.x, Catch::Matchers::WithinAbs(-1.0,1e-5));
    REQUIRE(almost_equal(v_a.y, 2.0));
=======
    REQUIRE_THAT(v_a.x, Catch::Matchers::WithinAbs(-1.0, 1e-5));
    REQUIRE_THAT(v_a.y, Catch::Matchers::WithinAbs(2.0, 1e-5));
>>>>>>> a16643fc
}

TEST_CASE("operator()(Twist2D t)","[transform]") // Marno, Nel
{
    double test_rot = PI/2.0;
    double test_x = 0.0;
    double test_y = 1.0;
    Transform2D T_ab{{test_x,test_y}, test_rot};
    Twist2D V_b{1, 1, 1};
    Twist2D V_a = T_ab(V_b);
    REQUIRE_THAT(V_a.w, Catch::Matchers::WithinAbs(1.0, 1e-5));
    REQUIRE_THAT(V_a.x, Catch::Matchers::WithinAbs(0.0, 1e-5));
    REQUIRE_THAT(V_a.y, Catch::Matchers::WithinAbs(1.0, 1e-5));
}

TEST_CASE("inverse - inv()", "[transform]")  // Adapted from Katie, Hughes
{
    double test_rot = PI/2.0;
    double test_x = 0.0;
    double test_y = 1.0;
    Transform2D Ttest{{test_x,test_y}, test_rot};
    Transform2D Ttest_inv = Ttest.inv();
    REQUIRE(Ttest.inv().rotation() == -test_rot);
    REQUIRE_THAT(Ttest_inv.translation().x, Catch::Matchers::WithinAbs(-1.0, 1e-5));
    REQUIRE_THAT(Ttest_inv.translation().y, Catch::Matchers::WithinAbs(0.0, 1e-5));
}

TEST_CASE("stream insertion operator <<", "[transform]") // Adapted from Ava, Zahedi
{
    Vector2D vec;
    vec.x = 1.0;
    vec.y = 3.4;
    double phi = 0.0;
    Transform2D tf = Transform2D(vec, phi);
    std::string str = "deg: 0 x: 1 y: 3.4";
    std::stringstream sstr;
    sstr << tf;
    REQUIRE(sstr.str() == str);
}

TEST_CASE("stream extraction operator >>", "[transform]") // Adapted from Ava, Zahedi
{
    Transform2D tf = Transform2D();
    std::stringstream sstr;
    sstr << "deg: 90 x: 1 y: 3.4";
    sstr >> tf;
    REQUIRE_THAT(tf.rotation(), Catch::Matchers::WithinAbs(deg2rad(90), 1e-5));
    REQUIRE_THAT(tf.translation().x, Catch::Matchers::WithinAbs(1.0, 1e-5));
    REQUIRE_THAT(tf.translation().y, Catch::Matchers::WithinAbs(3.4, 1e-5));
}

TEST_CASE("operator *=", "[transform]") // Adapted from Megan, Sindelar
{
    Vector2D trans_ab = {1.0, 2.0};
    double rotate_ab = 0.0;
    Transform2D T_ab_1 = {trans_ab, rotate_ab}; //T_ab's are all the same,
    Transform2D T_ab_2 = {trans_ab, rotate_ab}; //but, need different vars
    Transform2D T_ab_3 = {trans_ab, rotate_ab}; //b/c getting overwritten otherwise
    Vector2D trans_bc = {3.0, 4.0};
    double rotate_bc = PI/2.0;
    Transform2D T_bc = {trans_bc, rotate_bc};
    REQUIRE_THAT((T_ab_1*=T_bc).translation().x, Catch::Matchers::WithinAbs(4.0, 1e-5));
    REQUIRE_THAT((T_ab_2*=T_bc).translation().y, Catch::Matchers::WithinAbs(6.0, 1e-5));
    REQUIRE_THAT((T_ab_3*=T_bc).rotation(), Catch::Matchers::WithinAbs(PI/2.0, 1e-5));
}

TEST_CASE("normalize_angle()","[transform]") // Marno, Nel
{
    REQUIRE_THAT(normalize_angle(PI), Catch::Matchers::WithinAbs(PI, 1e-5));
    REQUIRE_THAT(normalize_angle(-PI), Catch::Matchers::WithinAbs(PI, 1e-5));
    REQUIRE_THAT(normalize_angle(0.0), Catch::Matchers::WithinAbs(0.0, 1e-5));
    REQUIRE_THAT(normalize_angle(-PI/4.0), Catch::Matchers::WithinAbs(-PI/4.0, 1e-5));
    REQUIRE_THAT(normalize_angle(3.0*PI/2.0), Catch::Matchers::WithinAbs(-PI/2.0, 1e-5));
    REQUIRE_THAT(normalize_angle(-5.0*PI/2.0), Catch::Matchers::WithinAbs(-PI/2.0, 1e-5));
}<|MERGE_RESOLUTION|>--- conflicted
+++ resolved
@@ -44,14 +44,8 @@
     Transform2D T_ab{{test_x,test_y}, test_rot};
     Vector2D v_b{1, 1};
     Vector2D v_a = T_ab(v_b);
-<<<<<<< HEAD
-    REQUIRE(almost_equal(v_a.x, -1.0));
-    // REQUIRE(v_a.x, Catch::Matchers::WithinAbs(-1.0,1e-5));
-    REQUIRE(almost_equal(v_a.y, 2.0));
-=======
     REQUIRE_THAT(v_a.x, Catch::Matchers::WithinAbs(-1.0, 1e-5));
     REQUIRE_THAT(v_a.y, Catch::Matchers::WithinAbs(2.0, 1e-5));
->>>>>>> a16643fc
 }
 
 TEST_CASE("operator()(Twist2D t)","[transform]") // Marno, Nel
